//! Contains simple lexer for XML documents.
//!
//! This module is for internal use. Use `xml::pull` module to do parsing.

use std::borrow::Cow;
use std::collections::VecDeque;
use std::fmt;
use std::io::Read;
use std::result;

<<<<<<< HEAD
use crate::common::{is_name_char, is_whitespace_char, Position, TextPosition};
use crate::reader::Error;
use crate::util::{CharReader, Encoding};

/// Limits to defend from billion laughs attack
const MAX_ENTITY_EXPANSION_LENGTH: usize = 1_000_000;
const MAX_ENTITY_EXPANSION_DEPTH: u8 = 10;

/// `Token` represents a single lexeme of an XML document. These lexemes
/// are used to perform actual parsing.
#[derive(Copy, Clone, PartialEq, Eq, Debug)]
pub(crate) enum Token {
=======
use common::{Position, TextPosition, is_whitespace_char, is_name_char};
use reader::{Error, SyntaxError};
use util;

/// `Token` represents a single lexeme of an XML document. These lexemes
/// are used to perform actual parsing.
#[derive(Copy, Clone, PartialEq, Eq, Debug, PartialOrd, Ord)]
pub enum Token {
>>>>>>> fdc940a3
    /// `<?`
    ProcessingInstructionStart,
    /// `?>`
    ProcessingInstructionEnd,
    /// `<!DOCTYPE
    DoctypeStart,
    /// `<`
    OpeningTagStart,
    /// `</`
    ClosingTagStart,
    /// `>`
    TagEnd,
    /// `/>`
    EmptyTagEnd,
    /// `<!--`
    CommentStart,
    /// `-->`
    CommentEnd,
    /// Any non-special character except whitespace.
    Character(char),
    /// `=`
    EqualsSign,
    /// `'`
    SingleQuote,
    /// `"`
    DoubleQuote,
    /// `<![CDATA[`
    CDataStart,
    /// `]]>`
    CDataEnd,
    /// `&`
    ReferenceStart,
    /// `;`
    ReferenceEnd,
    /// `<!` of `ENTITY`
    MarkupDeclarationStart,
}

impl fmt::Display for Token {
    #[cold]
    fn fmt(&self, f: &mut fmt::Formatter<'_>) -> fmt::Result {
        match *self {
            Token::Character(c) => c.fmt(f),
            other => match other {
                Token::OpeningTagStart            => "<",
                Token::ProcessingInstructionStart => "<?",
                Token::DoctypeStart               => "<!DOCTYPE",
                Token::ClosingTagStart            => "</",
                Token::CommentStart               => "<!--",
                Token::CDataStart                 => "<![CDATA[",
                Token::TagEnd                     => ">",
                Token::EmptyTagEnd                => "/>",
                Token::ProcessingInstructionEnd   => "?>",
                Token::CommentEnd                 => "-->",
                Token::CDataEnd                   => "]]>",
                Token::ReferenceStart             => "&",
                Token::ReferenceEnd               => ";",
                Token::EqualsSign                 => "=",
                Token::SingleQuote                => "'",
                Token::DoubleQuote                => "\"",
                _                          => unreachable!()
            }.fmt(f),
        }
    }
}

impl Token {
    pub fn as_static_str(&self) -> Option<&'static str> {
        match *self {
            Token::OpeningTagStart            => Some("<"),
            Token::ProcessingInstructionStart => Some("<?"),
            Token::DoctypeStart               => Some("<!DOCTYPE"),
            Token::ClosingTagStart            => Some("</"),
            Token::CommentStart               => Some("<!--"),
            Token::CDataStart                 => Some("<![CDATA["),
            Token::TagEnd                     => Some(">"),
            Token::EmptyTagEnd                => Some("/>"),
            Token::ProcessingInstructionEnd   => Some("?>"),
            Token::CommentEnd                 => Some("-->"),
            Token::CDataEnd                   => Some("]]>"),
            Token::ReferenceStart             => Some("&"),
            Token::ReferenceEnd               => Some(";"),
            Token::EqualsSign                 => Some("="),
            Token::SingleQuote                => Some("'"),
            Token::DoubleQuote                => Some("\""),
            _                                 => None
        }
    }

    // using String.push_str(token.to_string()) is simply way too slow
    pub fn push_to_string(&self, target: &mut String) {
        match self.as_static_str() {
            Some(s) => { target.push_str(s); }
            None => {
                match *self {
                    Token::Character(c) => target.push(c),
                    _ => unreachable!()
                }
            }
        }
    }

    /// Returns `true` if this token contains data that can be interpreted
    /// as a part of the text. Surprisingly, this also means '>' and '=' and '"' and "'" and '-->'.
    #[inline]
    pub fn contains_char_data(&self) -> bool {
        match *self {
            Token::Character(_) | Token::CommentEnd |
            Token::TagEnd | Token::EqualsSign | Token::DoubleQuote | Token::SingleQuote | Token::CDataEnd | 
            Token::ProcessingInstructionEnd | Token::EmptyTagEnd => true,
            _ => false
        }
    }
}

#[derive(Copy, Clone)]
enum State {
    /// Default state
    Normal,
    /// Triggered on '<'
    TagStarted,
    /// Triggered on '<!'
    CommentOrCDataOrDoctypeStarted,
    /// Triggered on '<!-'
    CommentStarted,
    /// Triggered on '<!D' up to '<!DOCTYPE'
    DoctypeStarted(DoctypeStartedSubstate),
    /// Other items like `<!ELEMENT` in DTD
    InsideMarkupDeclaration,
    /// Triggered after DoctypeStarted to handle sub elements
    InsideDoctype,
    /// Triggered on '<![' up to '<![CDATA'
    CDataStarted(CDataStartedSubstate),
    /// Triggered on '?'
    ProcessingInstructionClosing,
    /// Triggered on '/'
    EmptyTagClosing,
    /// Triggered on '-' up to '--'
    CommentClosing(ClosingSubstate),
    /// Triggered on ']' up to ']]' inside CDATA
    CDataClosing(ClosingSubstate),
    /// Triggered on ']' up to ']]' outside CDATA
    InvalidCDataClosing(ClosingSubstate),
    /// After `<!--`
    InsideComment,
    /// After `<[[`
    InsideCdata,
    /// After `<?`
    InsideProcessingInstruction,
    /// `<!ENTITY "here">`
    InsideMarkupDeclarationQuotedString(QuoteStyle),
}

#[derive(Copy, Clone, Eq, PartialEq)]
enum QuoteStyle {
    Single, Double
}

#[derive(Copy, Clone)]
enum ClosingSubstate {
    First, Second
}

#[derive(Copy, Clone)]
enum DoctypeStartedSubstate {
    D, DO, DOC, DOCT, DOCTY, DOCTYP
}

#[derive(Copy, Clone)]
enum CDataStartedSubstate {
    E, C, CD, CDA, CDAT, CDATA
}

/// `Result` represents lexing result. It is either a token or an error message.
pub(crate) type Result<T = Option<Token>, E = Error> = result::Result<T, E>;

/// Helps to set up a dispatch table for lexing large unambigous tokens like
/// `<![CDATA[` or `<!DOCTYPE `.
macro_rules! dispatch_on_enum_state(
    ($_self:ident, $s:expr, $c:expr, $is:expr,
     $($st:ident; $stc:expr ; $next_st:ident ; $chunk:expr),+;
     $end_st:ident ; $end_c:expr ; $end_chunk:expr ; $e:expr) => (
        match $s {
            $(
            $st => match $c {
                $stc => $_self.move_to($is($next_st)),
                _  => $_self.handle_error($chunk, $c)
            },
            )+
            $end_st => match $c {
                $end_c => $e,
                _      => $_self.handle_error($end_chunk, $c)
            }
        }
    )
);

/// `Lexer` is a lexer for XML documents, which implements pull API.
///
/// Main method is `next_token` which accepts an `std::io::Read` instance and
/// tries to read the next lexeme from it.
///
/// When `skip_errors` flag is set, invalid lexemes will be returned as `Chunk`s.
/// When it is not set, errors will be reported as `Err` objects with a string message.
/// By default this flag is not set. Use `enable_errors` and `disable_errors` methods
/// to toggle the behavior.
pub(crate) struct Lexer {
    st: State,
    reader: CharReader,
    pos: TextPosition,
    head_pos: TextPosition,
    char_queue: VecDeque<char>,
    /// Default state to go back to after a tag end (may be `InsideDoctype`)
    normal_state: State,
    skip_errors: bool,
    inside_token: bool,
    eof_handled: bool,
    reparse_depth: u8,
}

impl Position for Lexer {
    #[inline]
    /// Returns the position of the last token produced by the lexer
    fn position(&self) -> TextPosition { self.pos }
}

impl Lexer {
    /// Returns a new lexer with default state.
    pub(crate) fn new() -> Lexer {
        Lexer {
            reader: CharReader::new(),
            pos: TextPosition::new(),
            head_pos: TextPosition::new(),
            char_queue: VecDeque::with_capacity(4),  // TODO: check size
            st: State::Normal,
            normal_state: State::Normal,
            skip_errors: false,
            inside_token: false,
            eof_handled: false,
            reparse_depth: 0,
        }
    }

    pub(crate) fn encoding(&mut self) -> Encoding {
        self.reader.encoding
    }

    pub(crate) fn set_encoding(&mut self, encoding: Encoding) {
        self.reader.encoding = encoding;
    }

    /// Disables error handling so `next_token` will return `Some(Chunk(..))`
    /// upon invalid lexeme with this lexeme content.
    pub(crate) fn disable_errors(&mut self) { self.skip_errors = true; }

    /// Reset the eof handled flag of the lexer.
    #[inline]
    pub fn reset_eof_handled(&mut self) { self.eof_handled = false; }

    /// Tries to read the next token from the buffer.
    ///
    /// It is possible to pass different instaces of `BufReader` each time
    /// this method is called, but the resulting behavior is undefined in this case.
    ///
    /// Return value:
    /// * `Err(reason) where reason: reader::Error` - when an error occurs;
    /// * `Ok(None)` - upon end of stream is reached;
    /// * `Ok(Some(token)) where token: Token` - in case a complete-token has been read from the stream.
    pub fn next_token<B: Read>(&mut self, b: &mut B) -> Result {
        // Already reached end of buffer
        if self.eof_handled {
            return Ok(None);
        }

        if !self.inside_token {
            self.pos = self.head_pos;
            self.inside_token = true;
        }

        // Check if we have saved a char or two for ourselves
        while let Some(c) = self.char_queue.pop_front() {
            match self.dispatch_char(c)? {
                Some(t) => {
                    self.inside_token = false;
                    return Ok(Some(t));
                }
                None => {} // continue
            }
        }
        // if char_queue is empty, all circular reparsing is done
        self.reparse_depth = 0;
        loop {
            let c = match self.reader.next_char_from(b)? {
                Some('\0' ..= '\x08' | '\x0B'..= '\x0C' | '\x0E'..= '\x1F'| '\u{7F}'..='\u{84}' | '\u{86}'..='\u{9F}' | '\u{fffe}'..='\u{ffff}') => {
                    return Err(self.error("Invalid char"))
                },
                Some(c) => c,  // got next char
                None => break, // nothing to read left
            };

            if c == '\n' {
                self.head_pos.new_line();
            } else {
                self.head_pos.advance(1);
            }

            match self.dispatch_char(c)? {
                Some(t) => {
                    self.inside_token = false;
                    return Ok(Some(t));
                }
                None => {
                    // continue
                }
            }
        }

        self.end_of_stream()
    }

    #[inline(never)]
    fn end_of_stream(&mut self) -> Result {
        // Handle end of stream
        self.eof_handled = true;
        self.pos = self.head_pos;
        match self.st {
            State::InsideCdata | State::CDataClosing(_) => Err(self.error("Unclosed CDATA")),

            State::TagStarted | State::CommentOrCDataOrDoctypeStarted |
            State::CommentStarted | State::CDataStarted(_)| State::DoctypeStarted(_) |
<<<<<<< HEAD
            State::CommentClosing(ClosingSubstate::Second) |
            State::InsideComment | State::InsideMarkupDeclaration |
            State::InsideProcessingInstruction | State::ProcessingInstructionClosing |
            State::InsideDoctype | State::InsideMarkupDeclarationQuotedString(_) =>
                Err(self.error("Unexpected end of stream")),
=======
            State::CommentClosing(ClosingSubstate::Second)  =>
                return Err(self.error(SyntaxError::UnexpectedEof)),
            State::ProcessingInstructionClosing =>
                Ok(Some(Token::Character('?'))),
>>>>>>> fdc940a3
            State::EmptyTagClosing =>
                Ok(Some(Token::Character('/'))),
            State::CommentClosing(ClosingSubstate::First) =>
                Ok(Some(Token::Character('-'))),
            State::InvalidCDataClosing(ClosingSubstate::First) =>
                Ok(Some(Token::Character(']'))),
            State::InvalidCDataClosing(ClosingSubstate::Second) => {
                self.eof_handled = false;
                self.move_to_with_unread(State::Normal, &[']'], Token::Character(']'))
            },
            State::Normal =>
                Ok(None),
        }
    }

    #[inline]
    fn error<M: Into<SyntaxError>>(&self, msg: M) -> Error {
        (self, msg).into()
    }


    #[inline(never)]
    fn dispatch_char(&mut self, c: char) -> Result {
        match self.st {
            State::Normal                         => self.normal(c),
            State::TagStarted                     => self.tag_opened(c),
            State::CommentOrCDataOrDoctypeStarted => self.comment_or_cdata_or_doctype_started(c),
            State::CommentStarted                 => self.comment_started(c),
            State::CDataStarted(s)                => self.cdata_started(c, s),
            State::DoctypeStarted(s)              => self.doctype_started(c, s),
            State::InsideDoctype                  => self.inside_doctype(c),
            State::EmptyTagClosing                => self.empty_element_closing(c),
            State::CommentClosing(s)              => self.comment_closing(c, s),
            State::CDataClosing(s)                => self.cdata_closing(c, s),
            State::InvalidCDataClosing(s)         => self.invalid_cdata_closing(c, s),
            State::InsideComment                  => self.inside_comment_state(c),
            State::InsideCdata                    => self.inside_cdata(c),
            State::InsideProcessingInstruction    => self.inside_processing_instruction(c),
            State::ProcessingInstructionClosing   => self.processing_instruction_closing(c),
            State::InsideMarkupDeclaration        => self.markup_declaration(c),
            State::InsideMarkupDeclarationQuotedString(q) => self.markup_declaration_string(c, q),
        }
    }

    #[inline]
    fn move_to(&mut self, st: State) -> Result {
        self.st = st;
        Ok(None)
    }

    #[inline]
    fn move_to_with(&mut self, st: State, token: Token) -> Result {
        self.st = st;
        Ok(Some(token))
    }

    #[inline]
    fn move_to_and_reset_normal(&mut self, st: State, token: Token) -> Result {
        self.normal_state = st;
        self.st = st;
        Ok(Some(token))
    }

    fn move_to_with_unread(&mut self, st: State, cs: &[char], token: Token) -> Result {
        for c in cs.iter().rev().copied() {
            self.char_queue.push_front(c);
        }
        self.move_to_with(st, token)
    }

<<<<<<< HEAD
    pub(crate) fn reparse(&mut self, markup: &str) -> Result<()> {
        if markup.is_empty() {
            return Ok(());
        }

        self.reparse_depth += 1;
        if self.reparse_depth > MAX_ENTITY_EXPANSION_DEPTH || self.char_queue.len() > MAX_ENTITY_EXPANSION_LENGTH {
            return Err(self.error("Entity too big".to_string()))
        }

        self.eof_handled = false;
        self.char_queue.reserve(markup.len());
        for c in markup.chars().rev() {
            self.char_queue.push_front(c);
        }

        Ok(())
    }

    fn handle_error(&mut self, chunk: &str, c: char) -> Result {
        debug_assert!(!chunk.is_empty());

        if self.skip_errors {
            let mut chars = chunk.chars();
            let first = chars.next().unwrap_or('\0');
            self.char_queue.extend(chars);
            self.char_queue.push_back(c);
            return self.move_to_with(State::Normal, Token::Character(first));
=======
    fn handle_error(&mut self, chunk: &'static str, c: char) -> Result {
        self.char_queue.push_back(c);
        if self.skip_errors || (self.inside_comment && chunk != "--") {  // FIXME: looks hacky
            self.move_to_with(State::Normal, Token::Chunk(chunk))
        } else {
            Err(self.error(SyntaxError::UnexpectedTokenBefore(chunk, c)))
>>>>>>> fdc940a3
        }
        Err(self.error(format!("Unexpected token '{chunk}' before '{c}'")))
    }

    /// Encountered a char
    fn normal(&mut self, c: char) -> Result {
        match c {
            '<'                        => self.move_to(State::TagStarted),
            '>'                        => Ok(Some(Token::TagEnd)),
            '/'                        => self.move_to(State::EmptyTagClosing),
            '='                        => Ok(Some(Token::EqualsSign)),
            '"'                        => Ok(Some(Token::DoubleQuote)),
            '\''                       => Ok(Some(Token::SingleQuote)),
            ']'                        => self.move_to(State::InvalidCDataClosing(ClosingSubstate::First)),
            '&'                        => Ok(Some(Token::ReferenceStart)),
            ';'                        => Ok(Some(Token::ReferenceEnd)),
            _                          => Ok(Some(Token::Character(c)))
        }
    }

    fn inside_cdata(&mut self, c: char) -> Result {
        match c {
            ']'                        => self.move_to(State::CDataClosing(ClosingSubstate::First)),
            _                          => Ok(Some(Token::Character(c)))
        }
    }

    fn inside_processing_instruction(&mut self, c: char) -> Result {
        // These tokens are used by `<?xml?>` parser
        match c {
            '?'                        => self.move_to(State::ProcessingInstructionClosing),
            '<'                        => Ok(Some(Token::OpeningTagStart)),
            '>'                        => Ok(Some(Token::TagEnd)),
            '/'                        => Ok(Some(Token::ClosingTagStart)),
            '='                        => Ok(Some(Token::EqualsSign)),
            '"'                        => Ok(Some(Token::DoubleQuote)),
            '\''                       => Ok(Some(Token::SingleQuote)),
            '&'                        => Ok(Some(Token::ReferenceStart)),
            ';'                        => Ok(Some(Token::ReferenceEnd)),
            _                          => Ok(Some(Token::Character(c)))
        }
    }

    fn inside_comment_state(&mut self, c: char) -> Result {
        match c {
            '-'                        => self.move_to(State::CommentClosing(ClosingSubstate::First)),
            _                          => Ok(Some(Token::Character(c)))
        }
    }

    /// Encountered '<'
    fn tag_opened(&mut self, c: char) -> Result {
        match c {
            '?'                        => self.move_to_with(State::InsideProcessingInstruction, Token::ProcessingInstructionStart),
            '/'                        => self.move_to_with(self.normal_state, Token::ClosingTagStart),
            '!'                        => self.move_to(State::CommentOrCDataOrDoctypeStarted),
            _ if is_whitespace_char(c) => self.move_to_with_unread(self.normal_state, &[c], Token::OpeningTagStart),
            _ if is_name_char(c)       => self.move_to_with_unread(self.normal_state, &[c], Token::OpeningTagStart),
            _                          => self.handle_error("<", c)
        }
    }

    /// Encountered '<!'
    fn comment_or_cdata_or_doctype_started(&mut self, c: char) -> Result {
        match c {
            '-' => self.move_to(State::CommentStarted),
            '[' => self.move_to(State::CDataStarted(CDataStartedSubstate::E)),
            'D' => self.move_to(State::DoctypeStarted(DoctypeStartedSubstate::D)),
            'E' | 'A' | 'N' if matches!(self.normal_state, State::InsideDoctype) => {
                self.move_to_with_unread(State::InsideMarkupDeclaration, &[c], Token::MarkupDeclarationStart)
            },
            _ => self.handle_error("<!", c),
        }
    }

    /// Encountered '<!-'
    fn comment_started(&mut self, c: char) -> Result {
        match c {
            '-' => self.move_to_with(State::InsideComment, Token::CommentStart),
            _ => self.handle_error("<!-", c),
        }
    }

    /// Encountered '<!['
    fn cdata_started(&mut self, c: char, s: CDataStartedSubstate) -> Result {
        use self::CDataStartedSubstate::{C, CD, CDA, CDAT, CDATA, E};
        dispatch_on_enum_state!(self, s, c, State::CDataStarted,
            E     ; 'C' ; C     ; "<![",
            C     ; 'D' ; CD    ; "<![C",
            CD    ; 'A' ; CDA   ; "<![CD",
            CDA   ; 'T' ; CDAT  ; "<![CDA",
            CDAT  ; 'A' ; CDATA ; "<![CDAT";
            CDATA ; '[' ; "<![CDATA" ; self.move_to_with(State::InsideCdata, Token::CDataStart)
        )
    }

    /// Encountered '<!…' that isn't DOCTYPE or CDATA
    fn markup_declaration(&mut self, c: char) -> Result {
        match c {
            '<'                        => self.handle_error("<!", c),
            '>'                        => self.move_to_with(self.normal_state, Token::TagEnd),
            '&'                        => Ok(Some(Token::ReferenceStart)),
            ';'                        => Ok(Some(Token::ReferenceEnd)),
            '"'                        => self.move_to_with(State::InsideMarkupDeclarationQuotedString(QuoteStyle::Double), Token::DoubleQuote),
            '\''                       => self.move_to_with(State::InsideMarkupDeclarationQuotedString(QuoteStyle::Single), Token::SingleQuote),
            _                          => Ok(Some(Token::Character(c))),
        }
    }

    fn markup_declaration_string(&mut self, c: char, q: QuoteStyle) -> Result {
        match c {
            '"' if q == QuoteStyle::Double  => self.move_to_with(State::InsideMarkupDeclaration, Token::DoubleQuote),
            '\'' if q == QuoteStyle::Single => self.move_to_with(State::InsideMarkupDeclaration, Token::SingleQuote),
            _                               => Ok(Some(Token::Character(c))),
        }
    }

    /// Encountered '<!D'
    fn doctype_started(&mut self, c: char, s: DoctypeStartedSubstate) -> Result {
        use self::DoctypeStartedSubstate::{D, DO, DOC, DOCT, DOCTY, DOCTYP};
        dispatch_on_enum_state!(self, s, c, State::DoctypeStarted,
            D      ; 'O' ; DO     ; "<!D",
            DO     ; 'C' ; DOC    ; "<!DO",
            DOC    ; 'T' ; DOCT   ; "<!DOC",
            DOCT   ; 'Y' ; DOCTY  ; "<!DOCT",
            DOCTY  ; 'P' ; DOCTYP ; "<!DOCTY";
            DOCTYP ; 'E' ; "<!DOCTYP" ; self.move_to_and_reset_normal(State::InsideDoctype, Token::DoctypeStart)
        )
    }

    /// State used while awaiting the closing bracket for the <!DOCTYPE tag
    fn inside_doctype(&mut self, c: char) -> Result {
        match c {
            '>' => self.move_to_and_reset_normal(State::Normal, Token::TagEnd),
            '<'                        => self.move_to(State::TagStarted),
            '&'                        => Ok(Some(Token::ReferenceStart)),
            ';'                        => Ok(Some(Token::ReferenceEnd)),
            '"'                        => Ok(Some(Token::DoubleQuote)),
            '\''                       => Ok(Some(Token::SingleQuote)),
            _                          => Ok(Some(Token::Character(c))),
        }
    }

    /// Encountered '?'
    fn processing_instruction_closing(&mut self, c: char) -> Result {
        match c {
            '>' => self.move_to_with(self.normal_state, Token::ProcessingInstructionEnd),
            _ => self.move_to_with_unread(State::InsideProcessingInstruction, &[c], Token::Character('?')),
        }
    }

    /// Encountered '/'
    fn empty_element_closing(&mut self, c: char) -> Result {
        match c {
            '>' => self.move_to_with(self.normal_state, Token::EmptyTagEnd),
            _ => self.move_to_with_unread(self.normal_state, &[c], Token::Character('/')),
        }
    }

    /// Encountered '-'
    fn comment_closing(&mut self, c: char, s: ClosingSubstate) -> Result {
        match s {
            ClosingSubstate::First => match c {
                '-' => self.move_to(State::CommentClosing(ClosingSubstate::Second)),
                _ => self.move_to_with_unread(State::InsideComment, &[c], Token::Character('-')),
            },
            ClosingSubstate::Second => match c {
                '>' => self.move_to_with(self.normal_state, Token::CommentEnd),
                // double dash not followed by a greater-than is a hard error inside comment
                _ => self.handle_error("--", c),
            },
        }
    }

    /// Encountered ']'
    fn cdata_closing(&mut self, c: char, s: ClosingSubstate) -> Result {
        match s {
            ClosingSubstate::First => match c {
                ']' => self.move_to(State::CDataClosing(ClosingSubstate::Second)),
                _ => self.move_to_with_unread(State::InsideCdata, &[c], Token::Character(']')),
            },
            ClosingSubstate::Second => match c {
                '>' => self.move_to_with(State::Normal, Token::CDataEnd),
                _ => self.move_to_with_unread(State::InsideCdata, &[']', c], Token::Character(']')),
            },
        }
    }

    /// Encountered ']'
    fn invalid_cdata_closing(&mut self, c: char, s: ClosingSubstate) -> Result {
        match s {
            ClosingSubstate::First => match c {
                ']' => self.move_to(State::InvalidCDataClosing(ClosingSubstate::Second)),
                _ => self.move_to_with_unread(State::Normal, &[c], Token::Character(']')),
            },
            ClosingSubstate::Second => match c {
                '>' => self.move_to_with(self.normal_state, Token::CDataEnd),
                _ => self.move_to_with_unread(State::Normal, &[']', c], Token::Character(']')),
            },
        }
    }
}

#[cfg(test)]
mod tests {
    use crate::common::Position;
    use std::io::{BufReader, Cursor};

    use super::{Lexer, Token};

    macro_rules! assert_oks(
        (for $lex:ident and $buf:ident ; $($e:expr)+) => ({
            $(
                assert_eq!(Ok(Some($e)), $lex.next_token(&mut $buf));
             )+
        })
    );

    macro_rules! assert_err(
        (for $lex:ident and $buf:ident expect row $r:expr ; $c:expr, $s:expr) => ({
            let err = $lex.next_token(&mut $buf);
            assert!(err.is_err());
            let err = err.unwrap_err();
            assert_eq!($r as u64, err.position().row);
            assert_eq!($c as u64, err.position().column);
        })
    );

    macro_rules! assert_none(
        (for $lex:ident and $buf:ident) => (
            assert_eq!(Ok(None), $lex.next_token(&mut $buf))
        )
    );

    fn make_lex_and_buf(s: &str) -> (Lexer, BufReader<Cursor<Vec<u8>>>) {
        (Lexer::new(), BufReader::new(Cursor::new(s.to_owned().into_bytes())))
    }

    #[test]
    fn tricky_pi() {
        let (mut lex, mut buf) = make_lex_and_buf(r#"<?x<!-- &??><x>"#);

        assert_oks!(for lex and buf ;
            Token::ProcessingInstructionStart
            Token::Character('x')
            Token::OpeningTagStart // processing of <?xml?> relies on the extra tokens
            Token::Character('!')
            Token::Character('-')
            Token::Character('-')
            Token::Character(' ')
            Token::ReferenceStart
            Token::Character('?')
            Token::ProcessingInstructionEnd
            Token::OpeningTagStart
            Token::Character('x')
            Token::TagEnd
        );
        assert_none!(for lex and buf);
    }

    #[test]
    fn reparser() {
        let (mut lex, mut buf) = make_lex_and_buf(r#"&a;"#);

        assert_oks!(for lex and buf ;
            Token::ReferenceStart
            Token::Character('a')
            Token::ReferenceEnd
        );
        lex.reparse("<hi/>").unwrap();
        assert_oks!(for lex and buf ;
            Token::OpeningTagStart
            Token::Character('h')
            Token::Character('i')
            Token::EmptyTagEnd
        );
        assert_none!(for lex and buf);
    }

    #[test]
    fn simple_lexer_test() {
        let (mut lex, mut buf) = make_lex_and_buf(
            r#"<a p='q'> x<b z="y">d	</b></a><p/> <?nm ?> <!-- a c --> &nbsp;"#
        );

        assert_oks!(for lex and buf ;
            Token::OpeningTagStart
            Token::Character('a')
            Token::Character(' ')
            Token::Character('p')
            Token::EqualsSign
            Token::SingleQuote
            Token::Character('q')
            Token::SingleQuote
            Token::TagEnd
            Token::Character(' ')
            Token::Character('x')
            Token::OpeningTagStart
            Token::Character('b')
            Token::Character(' ')
            Token::Character('z')
            Token::EqualsSign
            Token::DoubleQuote
            Token::Character('y')
            Token::DoubleQuote
            Token::TagEnd
            Token::Character('d')
            Token::Character('\t')
            Token::ClosingTagStart
            Token::Character('b')
            Token::TagEnd
            Token::ClosingTagStart
            Token::Character('a')
            Token::TagEnd
            Token::OpeningTagStart
            Token::Character('p')
            Token::EmptyTagEnd
            Token::Character(' ')
            Token::ProcessingInstructionStart
            Token::Character('n')
            Token::Character('m')
            Token::Character(' ')
            Token::ProcessingInstructionEnd
            Token::Character(' ')
            Token::CommentStart
            Token::Character(' ')
            Token::Character('a')
            Token::Character(' ')
            Token::Character('c')
            Token::Character(' ')
            Token::CommentEnd
            Token::Character(' ')
            Token::ReferenceStart
            Token::Character('n')
            Token::Character('b')
            Token::Character('s')
            Token::Character('p')
            Token::ReferenceEnd
        );
        assert_none!(for lex and buf);
    }

    #[test]
    fn special_chars_test() {
        let (mut lex, mut buf) = make_lex_and_buf(
            r#"?x!+ // -| ]z]]"#
        );

        assert_oks!(for lex and buf ;
            Token::Character('?')
            Token::Character('x')
            Token::Character('!')
            Token::Character('+')
            Token::Character(' ')
            Token::Character('/')
            Token::Character('/')
            Token::Character(' ')
            Token::Character('-')
            Token::Character('|')
            Token::Character(' ')
            Token::Character(']')
            Token::Character('z')
            Token::Character(']')
            Token::Character(']')
        );
        assert_none!(for lex and buf);
    }

    #[test]
    fn cdata_test() {
        let (mut lex, mut buf) = make_lex_and_buf(
            r#"<a><![CDATA[x y ?]]> </a>"#
        );

        assert_oks!(for lex and buf ;
            Token::OpeningTagStart
            Token::Character('a')
            Token::TagEnd
            Token::CDataStart
            Token::Character('x')
            Token::Character(' ')
            Token::Character('y')
            Token::Character(' ')
            Token::Character('?')
            Token::CDataEnd
            Token::Character(' ')
            Token::ClosingTagStart
            Token::Character('a')
            Token::TagEnd
        );
        assert_none!(for lex and buf);
    }

    #[test]
    fn cdata_closers_test() {
        let (mut lex, mut buf) = make_lex_and_buf(
            r#"<![CDATA[] > ]> ]]><!---->]]<a>"#
        );

        assert_oks!(for lex and buf ;
            Token::CDataStart
            Token::Character(']')
            Token::Character(' ')
            Token::Character('>')
            Token::Character(' ')
            Token::Character(']')
            Token::Character('>')
            Token::Character(' ')
            Token::CDataEnd
            Token::CommentStart
            Token::CommentEnd
            Token::Character(']')
            Token::Character(']')
            Token::OpeningTagStart
            Token::Character('a')
            Token::TagEnd
        );
        assert_none!(for lex and buf);
    }

    #[test]
    fn doctype_test() {
        let (mut lex, mut buf) = make_lex_and_buf(
            r#"<a><!DOCTYPE ab xx z> "#
        );
        assert_oks!(for lex and buf ;
            Token::OpeningTagStart
            Token::Character('a')
            Token::TagEnd
            Token::DoctypeStart
            Token::Character(' ')
            Token::Character('a')
            Token::Character('b')
            Token::Character(' ')
            Token::Character('x')
            Token::Character('x')
            Token::Character(' ')
            Token::Character('z')
            Token::TagEnd
            Token::Character(' ')
        );
        assert_none!(for lex and buf);
    }

    #[test]
    fn tricky_comments() {
        let (mut lex, mut buf) = make_lex_and_buf(
            r#"<a><!-- C ->--></a>"#
        );
        assert_oks!(for lex and buf ;
            Token::OpeningTagStart
            Token::Character('a')
            Token::TagEnd
            Token::CommentStart
            Token::Character(' ')
            Token::Character('C')
            Token::Character(' ')
            Token::Character('-')
            Token::Character('>')
            Token::CommentEnd
            Token::ClosingTagStart
            Token::Character('a')
            Token::TagEnd
        );
        assert_none!(for lex and buf);
    }

    #[test]
    fn doctype_with_internal_subset_test() {
        let (mut lex, mut buf) = make_lex_and_buf(
            r#"<a><!DOCTYPE ab[<!ELEMENT ba ">>>"> ]> "#
        );
        assert_oks!(for lex and buf ;
            Token::OpeningTagStart
            Token::Character('a')
            Token::TagEnd
            Token::DoctypeStart
            Token::Character(' ')
            Token::Character('a')
            Token::Character('b')
            Token::Character('[')
            Token::MarkupDeclarationStart
            Token::Character('E')
            Token::Character('L')
            Token::Character('E')
            Token::Character('M')
            Token::Character('E')
            Token::Character('N')
            Token::Character('T')
            Token::Character(' ')
            Token::Character('b')
            Token::Character('a')
            Token::Character(' ')
            Token::DoubleQuote
            Token::Character('>')
            Token::Character('>')
            Token::Character('>')
            Token::DoubleQuote
            Token::TagEnd
            Token::Character(' ')
            Token::Character(']')
            Token::TagEnd
            Token::Character(' ')
        );
        assert_none!(for lex and buf);
    }

    #[test]
    fn doctype_internal_pi_comment() {
        let (mut lex, mut buf) = make_lex_and_buf(
            "<!DOCTYPE a [\n<!ELEMENT l ANY> <!-- <?non?>--> <?pi > ?> \n]>"
        );
        assert_oks!(for lex and buf ;
            Token::DoctypeStart
            Token::Character(' ')
            Token::Character('a')
            Token::Character(' ')
            Token::Character('[')
            Token::Character('\n')
            Token::MarkupDeclarationStart
            Token::Character('E')
            Token::Character('L')
            Token::Character('E')
            Token::Character('M')
            Token::Character('E')
            Token::Character('N')
            Token::Character('T')
            Token::Character(' ')
            Token::Character('l')
            Token::Character(' ')
            Token::Character('A')
            Token::Character('N')
            Token::Character('Y')
            Token::TagEnd
            Token::Character(' ')
            Token::CommentStart
            Token::Character(' ')
            Token::Character('<')
            Token::Character('?')
            Token::Character('n')
            Token::Character('o')
            Token::Character('n')
            Token::Character('?')
            Token::Character('>')
            Token::CommentEnd
            Token::Character(' ')
            Token::ProcessingInstructionStart
            Token::Character('p')
            Token::Character('i')
            Token::Character(' ')
            Token::TagEnd // not really
            Token::Character(' ')
            Token::ProcessingInstructionEnd
            Token::Character(' ')
            Token::Character('\n')
            Token::Character(']')
            Token::TagEnd // DTD
        );
        assert_none!(for lex and buf);
    }

    #[test]
    fn end_of_stream_handling_ok() {
        macro_rules! eof_check(
            ($data:expr ; $token:expr) => ({
                let (mut lex, mut buf) = make_lex_and_buf($data);
                assert_oks!(for lex and buf ; $token);
                assert_none!(for lex and buf);
            })
        );
        eof_check!("?"  ; Token::Character('?'));
        eof_check!("/"  ; Token::Character('/'));
        eof_check!("-"  ; Token::Character('-'));
        eof_check!("]"  ; Token::Character(']'));
        eof_check!("]"  ; Token::Character(']'));
        eof_check!("]"  ; Token::Character(']'));
    }

    #[test]
    fn end_of_stream_handling_error() {
        macro_rules! eof_check(
            ($data:expr; $r:expr, $c:expr) => ({
                let (mut lex, mut buf) = make_lex_and_buf($data);
                assert_err!(for lex and buf expect row $r ; $c, "Unexpected end of stream");
                assert_none!(for lex and buf);
            })
        );
        eof_check!("<"        ; 0, 1);
        eof_check!("<!"       ; 0, 2);
        eof_check!("<!-"      ; 0, 3);
        eof_check!("<!["      ; 0, 3);
        eof_check!("<![C"     ; 0, 4);
        eof_check!("<![CD"    ; 0, 5);
        eof_check!("<![CDA"   ; 0, 6);
        eof_check!("<![CDAT"  ; 0, 7);
        eof_check!("<![CDATA" ; 0, 8);
    }

    #[test]
    fn error_in_comment_or_cdata_prefix() {
        let (mut lex, mut buf) = make_lex_and_buf("<!x");
        assert_err!(for lex and buf expect row 0 ; 0,
            "Unexpected token '<!' before 'x'"
        );

        let (mut lex, mut buf) = make_lex_and_buf("<!x");
        lex.disable_errors();
        assert_oks!(for lex and buf ;
            Token::Character('<')
            Token::Character('!')
            Token::Character('x')
        );
        assert_none!(for lex and buf);
    }

    #[test]
    fn error_in_comment_started() {
        let (mut lex, mut buf) = make_lex_and_buf("<!-\t");
        assert_err!(for lex and buf expect row 0 ; 0,
            "Unexpected token '<!-' before '\t'"
        );

        let (mut lex, mut buf) = make_lex_and_buf("<!-\t");
        lex.disable_errors();
        assert_oks!(for lex and buf ;
            Token::Character('<')
            Token::Character('!')
            Token::Character('-')
            Token::Character('\t')
        );
        assert_none!(for lex and buf);
    }

    #[test]
    fn error_in_comment_two_dashes_not_at_end() {
        let (mut lex, mut buf) = make_lex_and_buf("--x");
        lex.st = super::State::InsideComment;
        assert_err!(for lex and buf expect row 0; 0,
            "Unexpected token '--' before 'x'"
        );

        let (mut lex, mut buf) = make_lex_and_buf("--x");
        assert_oks!(for lex and buf ;
            Token::Character('-')
            Token::Character('-')
            Token::Character('x')
        );
    }

    macro_rules! check_case(
        ($chunk:expr, $app:expr; $data:expr; $r:expr, $c:expr, $s:expr) => ({
            let (mut lex, mut buf) = make_lex_and_buf($data);
            assert_err!(for lex and buf expect row $r ; $c, $s);

            let (mut lex, mut buf) = make_lex_and_buf($data);
            lex.disable_errors();
            for c in $chunk.chars() {
                assert_eq!(Ok(Some(Token::Character(c))), lex.next_token(&mut buf));
            }
            assert_oks!(for lex and buf ;
                Token::Character($app)
            );
            assert_none!(for lex and buf);
        })
    );

    #[test]
    fn token_size() {
        assert_eq!(4, std::mem::size_of::<Token>());
        assert_eq!(2, std::mem::size_of::<super::State>());
    }

    #[test]
    fn error_in_cdata_started() {
        check_case!("<![",      '['; "<![["      ; 0, 0, "Unexpected token '<![' before '['");
        check_case!("<![C",     '['; "<![C["     ; 0, 0, "Unexpected token '<![C' before '['");
        check_case!("<![CD",    '['; "<![CD["    ; 0, 0, "Unexpected token '<![CD' before '['");
        check_case!("<![CDA",   '['; "<![CDA["   ; 0, 0, "Unexpected token '<![CDA' before '['");
        check_case!("<![CDAT",  '['; "<![CDAT["  ; 0, 0, "Unexpected token '<![CDAT' before '['");
        check_case!("<![CDATA", '|'; "<![CDATA|" ; 0, 0, "Unexpected token '<![CDATA' before '|'");
    }

    #[test]
    fn error_in_doctype_started() {
        check_case!("<!D",      'a'; "<!Da"      ; 0, 0, "Unexpected token '<!D' before 'a'");
        check_case!("<!DO",     'b'; "<!DOb"     ; 0, 0, "Unexpected token '<!DO' before 'b'");
        check_case!("<!DOC",    'c'; "<!DOCc"    ; 0, 0, "Unexpected token '<!DOC' before 'c'");
        check_case!("<!DOCT",   'd'; "<!DOCTd"   ; 0, 0, "Unexpected token '<!DOCT' before 'd'");
        check_case!("<!DOCTY",  'e'; "<!DOCTYe"  ; 0, 0, "Unexpected token '<!DOCTY' before 'e'");
        check_case!("<!DOCTYP", 'f'; "<!DOCTYPf" ; 0, 0, "Unexpected token '<!DOCTYP' before 'f'");
    }



    #[test]
    fn issue_98_cdata_ending_with_right_bracket() {
        let (mut lex, mut buf) = make_lex_and_buf(
            r#"<![CDATA[Foo [Bar]]]>"#
        );

        assert_oks!(for lex and buf ;
            Token::CDataStart
            Token::Character('F')
            Token::Character('o')
            Token::Character('o')
            Token::Character(' ')
            Token::Character('[')
            Token::Character('B')
            Token::Character('a')
            Token::Character('r')
            Token::Character(']')
            Token::CDataEnd
        );
        assert_none!(for lex and buf);
    }
}<|MERGE_RESOLUTION|>--- conflicted
+++ resolved
@@ -8,7 +8,6 @@
 use std::io::Read;
 use std::result;
 
-<<<<<<< HEAD
 use crate::common::{is_name_char, is_whitespace_char, Position, TextPosition};
 use crate::reader::Error;
 use crate::util::{CharReader, Encoding};
@@ -21,16 +20,6 @@
 /// are used to perform actual parsing.
 #[derive(Copy, Clone, PartialEq, Eq, Debug)]
 pub(crate) enum Token {
-=======
-use common::{Position, TextPosition, is_whitespace_char, is_name_char};
-use reader::{Error, SyntaxError};
-use util;
-
-/// `Token` represents a single lexeme of an XML document. These lexemes
-/// are used to perform actual parsing.
-#[derive(Copy, Clone, PartialEq, Eq, Debug, PartialOrd, Ord)]
-pub enum Token {
->>>>>>> fdc940a3
     /// `<?`
     ProcessingInstructionStart,
     /// `?>`
@@ -361,18 +350,11 @@
 
             State::TagStarted | State::CommentOrCDataOrDoctypeStarted |
             State::CommentStarted | State::CDataStarted(_)| State::DoctypeStarted(_) |
-<<<<<<< HEAD
             State::CommentClosing(ClosingSubstate::Second) |
             State::InsideComment | State::InsideMarkupDeclaration |
             State::InsideProcessingInstruction | State::ProcessingInstructionClosing |
             State::InsideDoctype | State::InsideMarkupDeclarationQuotedString(_) =>
                 Err(self.error("Unexpected end of stream")),
-=======
-            State::CommentClosing(ClosingSubstate::Second)  =>
-                return Err(self.error(SyntaxError::UnexpectedEof)),
-            State::ProcessingInstructionClosing =>
-                Ok(Some(Token::Character('?'))),
->>>>>>> fdc940a3
             State::EmptyTagClosing =>
                 Ok(Some(Token::Character('/'))),
             State::CommentClosing(ClosingSubstate::First) =>
@@ -443,7 +425,6 @@
         self.move_to_with(st, token)
     }
 
-<<<<<<< HEAD
     pub(crate) fn reparse(&mut self, markup: &str) -> Result<()> {
         if markup.is_empty() {
             return Ok(());
@@ -472,14 +453,6 @@
             self.char_queue.extend(chars);
             self.char_queue.push_back(c);
             return self.move_to_with(State::Normal, Token::Character(first));
-=======
-    fn handle_error(&mut self, chunk: &'static str, c: char) -> Result {
-        self.char_queue.push_back(c);
-        if self.skip_errors || (self.inside_comment && chunk != "--") {  // FIXME: looks hacky
-            self.move_to_with(State::Normal, Token::Chunk(chunk))
-        } else {
-            Err(self.error(SyntaxError::UnexpectedTokenBefore(chunk, c)))
->>>>>>> fdc940a3
         }
         Err(self.error(format!("Unexpected token '{chunk}' before '{c}'")))
     }
